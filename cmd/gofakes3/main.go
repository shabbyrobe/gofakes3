--- conflicted
+++ resolved
@@ -31,6 +31,7 @@
 	initialBucket string
 	fixedTimeStr  string
 	noIntegrity   bool
+	hostBucket    bool
 
 	boltDb         string
 	directFsPath   string
@@ -45,6 +46,7 @@
 	flagSet.StringVar(&f.fixedTimeStr, "time", "", "RFC3339 format. If passed, the server's clock will always see this time; does not affect existing stored dates.")
 	flagSet.StringVar(&f.initialBucket, "initialbucket", "", "If passed, this bucket will be created on startup if it does not already exist.")
 	flagSet.BoolVar(&f.noIntegrity, "no-integrity", false, "Pass this flag to disable Content-MD5 validation when uploading.")
+	flagSet.BoolVar(&f.hostBucket, "hostbucket", false, "If passed, the bucket name will be extracted from the first segment of the hostname, rather than the first part of the URL path.")
 
 	// Backend specific:
 	flagSet.StringVar(&f.backendKind, "backend", "", "Backend to use to store data (memory, bolt, directfs, fs)")
@@ -76,31 +78,10 @@
 }
 
 func run() error {
-<<<<<<< HEAD
 	var values fakeS3Flags
 
 	flagSet := flag.NewFlagSet("", 0)
 	values.attach(flagSet)
-=======
-	var (
-		db           string
-		host         string
-		backendKind  string
-		bucket       string
-		fixedTimeStr string
-		noIntegrity  bool
-		hostBucket   bool
-	)
-
-	flag.StringVar(&db, "db", "locals3.db", "Database path / name when using bolt backend")
-	flag.StringVar(&host, "host", ":9000", "Host to run the service")
-	flag.StringVar(&backendKind, "backend", "", "Backend to use to store data (memory, bolt)")
-	flag.StringVar(&bucket, "bucket", "fakes3", "Bucket to create by default (required)")
-	flag.StringVar(&fixedTimeStr, "time", "", "RFC3339 format. If passed, the server's clock will always see this time; does not affect existing stored dates.")
-	flag.BoolVar(&noIntegrity, "no-integrity", false, "Pass this flag to disable Content-MD5 validation when uploading.")
-	flag.BoolVar(&hostBucket, "hostbucket", false, "If passed, the bucket name will be extracted from the first segment of the hostname, rather than the first part of the URL path.")
-	flag.Parse()
->>>>>>> 54e52f8c
 
 	if err := flagSet.Parse(os.Args[1:]); err != nil {
 		return err
@@ -202,7 +183,7 @@
 		gofakes3.WithTimeSkewLimit(timeSkewLimit),
 		gofakes3.WithTimeSource(timeSource),
 		gofakes3.WithLogger(gofakes3.GlobalLog()),
-		gofakes3.WithHostBucket(hostBucket),
+		gofakes3.WithHostBucket(values.hostBucket),
 	)
 
 	return listenAndServe(values.host, faker.Server())
