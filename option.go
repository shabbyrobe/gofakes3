--- conflicted
+++ resolved
@@ -50,12 +50,12 @@
 	return WithLogger(GlobalLog())
 }
 
-<<<<<<< HEAD
 // WithRequestID sets the starting ID used to generate the "x-amz-request-id"
 // header.
 func WithRequestID(id uint64) Option {
 	return func(g *GoFakeS3) { g.requestID = id }
-=======
+}
+
 // WithHostBucket enables or disables bucket rewriting in the router.
 // If active, the URL 'http://mybucket.localhost/object' will be routed
 // as if the URL path was '/mybucket/object'.
@@ -64,5 +64,4 @@
 // for details.
 func WithHostBucket(enabled bool) Option {
 	return func(g *GoFakeS3) { g.hostBucket = enabled }
->>>>>>> 54e52f8c
 }